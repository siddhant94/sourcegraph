import { noop } from 'lodash'
import { fromEvent, Observable, of, Subscriber, Subscription } from 'rxjs'
import { map } from 'rxjs/operators'

import { SearchPatternType, SearchVersion } from '../../graphql-operations'
import {
    AggregateStreamingSearchResults,
    messageHandlers,
    MessageHandlers,
    observeMessages,
    search,
    SearchEvent,
    SearchMatch,
    StreamSearchOptions,
    switchAggregateSearchResults,
} from '../stream'

const noopHandler = <T extends SearchEvent>(
    type: T['type'],
    eventSource: EventSource,
    _observer: Subscriber<SearchEvent>
): Subscription => fromEvent(eventSource, type).subscribe(noop)

const firstMatchMessageHandlers: MessageHandlers = {
    ...messageHandlers,
    matches: (type, eventSource, observer) =>
        observeMessages(type, eventSource).subscribe(data => {
            observer.next(data)
            // Once we observer the first `matches` event, complete the stream and close the event source.
            observer.complete()
            eventSource.close()
        }),
    progress: noopHandler,
    filters: noopHandler,
    alert: noopHandler,
}

/** Initiates a streaming search, stop at the first `matches` event, and aggregate the results. */
function firstMatchStreamingSearch(
    queryObservable: Observable<string>,
    options: StreamSearchOptions
): Observable<AggregateStreamingSearchResults> {
    return search(queryObservable, options, firstMatchMessageHandlers).pipe(switchAggregateSearchResults)
}

<<<<<<< HEAD
export function fetchStreamSuggestions(query: string, sourcegraphURL?: string): Observable<SearchMatch[]> {
    return firstMatchStreamingSearch({
        query,
=======
export function fetchStreamSuggestions(query: string): Observable<SearchMatch[]> {
    return firstMatchStreamingSearch(of(query), {
>>>>>>> 6afc8e16
        version: SearchVersion.V2,
        patternType: SearchPatternType.literal,
        caseSensitive: false,
        versionContext: undefined,
        trace: undefined,
        sourcegraphURL,
    }).pipe(map(suggestions => suggestions.results))
}<|MERGE_RESOLUTION|>--- conflicted
+++ resolved
@@ -43,14 +43,8 @@
     return search(queryObservable, options, firstMatchMessageHandlers).pipe(switchAggregateSearchResults)
 }
 
-<<<<<<< HEAD
 export function fetchStreamSuggestions(query: string, sourcegraphURL?: string): Observable<SearchMatch[]> {
-    return firstMatchStreamingSearch({
-        query,
-=======
-export function fetchStreamSuggestions(query: string): Observable<SearchMatch[]> {
     return firstMatchStreamingSearch(of(query), {
->>>>>>> 6afc8e16
         version: SearchVersion.V2,
         patternType: SearchPatternType.literal,
         caseSensitive: false,
