import expect from 'expect'
import { test } from 'mocha'
import { Key } from 'ts-key-enum'

import { SharedGraphQlOperations, SymbolKind } from '@sourcegraph/shared/src/graphql-operations'
import { Driver, createDriverForTest, percySnapshot } from '@sourcegraph/shared/src/testing/driver'
import { afterEachSaveScreenshotIfFailed } from '@sourcegraph/shared/src/testing/screenshotReporter'

import { RepoGroupsResult, SearchResult, SearchSuggestionsResult, WebGraphQlOperations } from '../graphql-operations'
import { SearchEvent } from '../search/stream'

import { WebIntegrationTestContext, createWebIntegrationTestContext } from './context'
import { commonWebGraphQlResults } from './graphQlResults'
import { siteGQLID, siteID } from './jscontext'
import {
    commitHighlightResult,
    commitSearchStreamEvents,
    diffSearchStreamEvents,
    diffHighlightResult,
    mixedSearchStreamEvents,
    highlightFileResult,
    symbolSearchStreamEvents,
} from './streaming-search-mocks'
import { percySnapshotWithVariants } from './utils'

const searchResults = (): SearchResult => ({
    search: {
        results: {
            __typename: 'SearchResults',
            limitHit: true,
            matchCount: 30,
            approximateResultCount: '30+',
            missing: [],
            cloning: [],
            repositoriesCount: 372,
            timedout: [],
            indexUnavailable: false,
            dynamicFilters: [
                {
                    value: 'archived:yes',
                    label: 'archived:yes',
                    count: 5,
                    limitHit: true,
                    kind: 'repo',
                },
                {
                    value: 'fork:yes',
                    label: 'fork:yes',
                    count: 46,
                    limitHit: true,
                    kind: 'repo',
                },
                {
                    value: 'repo:^github\\.com/Algorilla/manta-ray$',
                    label: 'github.com/Algorilla/manta-ray',
                    count: 1,
                    limitHit: false,
                    kind: 'repo',
                },
            ],
            results: [
                {
                    __typename: 'Repository',
                    id: 'UmVwb3NpdG9yeTozODcxOTM4Nw==',
                    name: 'github.com/Algorilla/manta-ray',
                    label: {
                        html:
                            '\u003Cp\u003E\u003Ca href="/github.com/Algorilla/manta-ray" rel="nofollow"\u003Egithub.com/Algorilla/manta-ray\u003C/a\u003E\u003C/p\u003E\n',
                    },
                    url: '/github.com/Algorilla/manta-ray',
                    detail: { html: '\u003Cp\u003ERepository match\u003C/p\u003E\n' },
                    matches: [],
                },
            ],
            alert: null,
            elapsedMilliseconds: 103,
        },
    },
})

const commonSearchGraphQLResults: Partial<WebGraphQlOperations & SharedGraphQlOperations> = {
    ...commonWebGraphQlResults,
    Search: searchResults,
    SearchSuggestions: (): SearchSuggestionsResult => ({
        search: {
            suggestions: [],
        },
    }),
    RepoGroups: (): RepoGroupsResult => ({
        repoGroups: [],
    }),
}

describe('Search', () => {
    let driver: Driver
    before(async () => {
        driver = await createDriverForTest()
    })
    after(() => driver?.close())
    let testContext: WebIntegrationTestContext
    beforeEach(async function () {
        testContext = await createWebIntegrationTestContext({
            driver,
            currentTest: this.currentTest!,
            directory: __dirname,
        })
    })
    afterEachSaveScreenshotIfFailed(() => driver.page)
    afterEach(() => testContext?.dispose())

    const waitAndFocusInput = async () => {
        await driver.page.waitForSelector('.monaco-editor .view-lines')
        await driver.page.click('.monaco-editor .view-lines')
    }

    const getSearchFieldValue = (driver: Driver): Promise<string | undefined> =>
        driver.page.evaluate(() => document.querySelector<HTMLTextAreaElement>('#monaco-query-input textarea')?.value)

    test('Styled correctly on GraphQL search results page', async () => {
        testContext.overrideGraphQL({
            ...commonSearchGraphQLResults,
        })
        await driver.page.goto(driver.sourcegraphBaseUrl + '/search?q=foo')
        await driver.page.waitForSelector('#monaco-query-input')
        // GraphQL search is not supported with redesign enabled so no need to take snapshots of variants
        await percySnapshot(driver.page, 'Search results page')
    })

    describe('Search filters', () => {
        test('Search filters are shown on search result pages and clicking them triggers a new search', async () => {
            testContext.overrideGraphQL({
                ...commonSearchGraphQLResults,
            })
            const dynamicFilters = ['archived:yes', 'repo:^github\\.com/Algorilla/manta-ray$']
            const origQuery = 'foo'
            for (const filter of dynamicFilters) {
                await driver.page.goto(
                    `${driver.sourcegraphBaseUrl}/search?q=${encodeURIComponent(origQuery)}&patternType=literal`
                )
                await driver.page.waitForSelector(`[data-testid="filter-chip"][value=${JSON.stringify(filter)}]`)
                await driver.page.click(`[data-testid="filter-chip"][value=${JSON.stringify(filter)}]`)
                await driver.page.waitForFunction(
                    expectedQuery => {
                        const url = new URL(document.location.href)
                        const query = url.searchParams.get('q')
                        return query && query.trim() === expectedQuery
                    },
                    { timeout: 5000 },
                    `${origQuery} ${filter}`
                )
            }
        })
    })

    describe('Filter completion', () => {
        test('Completing a negated filter should insert the filter with - prefix', async () => {
            testContext.overrideGraphQL({
                ...commonSearchGraphQLResults,
                SearchSuggestions: () => ({
                    search: {
                        suggestions: [],
                    },
                }),
            })
            await driver.page.goto(driver.sourcegraphBaseUrl + '/search')
            await driver.page.waitForSelector('#monaco-query-input')
            await driver.replaceText({
                selector: '#monaco-query-input',
                newText: '-repo',
                enterTextMethod: 'type',
            })
            await driver.page.waitForSelector('.monaco-query-input .suggest-widget.visible')
            await driver.findElementWithText('-repo', {
                action: 'click',
                wait: { timeout: 5000 },
                selector: '.monaco-query-input .suggest-widget.visible span',
            })
            expect(await getSearchFieldValue(driver)).toStrictEqual('-repo:')
        })
    })

    describe('Suggestions', () => {
        test('Typing in the search field shows relevant suggestions', async () => {
            testContext.overrideGraphQL({
                ...commonSearchGraphQLResults,
                SearchSuggestions: () => ({
                    search: {
                        suggestions: [
                            { __typename: 'Repository', name: 'github.com/auth0/go-jwt-middleware' },
                            {
                                __typename: 'Symbol',
                                name: 'OnError',
                                containerName: 'jwtmiddleware',
                                url: '/github.com/auth0/go-jwt-middleware/-/blob/jwtmiddleware.go#L56:1-56:14',
                                kind: SymbolKind.STRUCT,
                                location: {
                                    resource: {
                                        path: 'jwtmiddleware.go',
                                        repository: { name: 'github.com/auth0/go-jwt-middleware' },
                                    },
                                },
                            },
                            {
                                __typename: 'File',
                                path: 'jwtmiddleware.go',
                                name: 'jwtmiddleware.go',
                                isDirectory: false,
                                url: '/github.com/auth0/go-jwt-middleware/-/blob/jwtmiddleware.go',
                                repository: { name: 'github.com/auth0/go-jwt-middleware' },
                            },
                        ],
                    },
                }),
            })
            // Repo autocomplete from homepage
            await driver.page.goto(driver.sourcegraphBaseUrl + '/search')
            // Using id selector rather than `test-` classes as Monaco doesn't allow customizing classes
            await driver.page.waitForSelector('#monaco-query-input')
            await driver.replaceText({
                selector: '#monaco-query-input',
                newText: 'go-jwt-middlew',
                enterTextMethod: 'type',
            })
            await driver.page.waitForSelector('.monaco-query-input .suggest-widget.visible')
            await driver.findElementWithText('github.com/auth0/go-jwt-middleware', {
                action: 'click',
                wait: { timeout: 5000 },
                selector: '.monaco-query-input .suggest-widget.visible a.label-name',
            })
            expect(await getSearchFieldValue(driver)).toStrictEqual('repo:^github\\.com/auth0/go-jwt-middleware$ ')

            // Submit search
            await driver.page.keyboard.press(Key.Enter)

            // File autocomplete from repo search bar
            await driver.page.waitForSelector('#monaco-query-input')
            await driver.page.focus('#monaco-query-input')
            await driver.page.keyboard.type('jwtmi')
            await driver.page.waitForSelector('.monaco-query-input .suggest-widget.visible')
            await driver.findElementWithText('jwtmiddleware.go', {
                selector: '.monaco-query-input .suggest-widget.visible span',
                wait: { timeout: 5000 },
            })
            await driver.page.keyboard.press(Key.Tab)
            expect(await getSearchFieldValue(driver)).toStrictEqual(
                'repo:^github\\.com/auth0/go-jwt-middleware$ file:^jwtmiddleware\\.go$ '
            )

            // Symbol autocomplete in top search bar
            await driver.page.keyboard.type('On')
            await driver.page.waitForSelector('.monaco-query-input .suggest-widget.visible')
            await driver.findElementWithText('OnError', {
                selector: '.monaco-query-input .suggest-widget.visible span',
                wait: { timeout: 5000 },
            })
        })
    })

    describe('Search field value', () => {
        test('Is set from the URL query parameter when loading a search-related page', async () => {
            testContext.overrideGraphQL({
                ...commonSearchGraphQLResults,
            })
            await driver.page.goto(driver.sourcegraphBaseUrl + '/search?q=foo')
            await driver.page.waitForSelector('#monaco-query-input')
            expect(await getSearchFieldValue(driver)).toStrictEqual('foo')
            // Field value is cleared when navigating to a non search-related page
            await driver.page.waitForSelector('[data-testid="batch-changes"]')
            await driver.page.click('[data-testid="batch-changes"]')
            expect(await getSearchFieldValue(driver)).toStrictEqual('')
            // Field value is restored when the back button is pressed
            await driver.page.goBack()
            expect(await getSearchFieldValue(driver)).toStrictEqual('foo')
        })
    })

    describe('Case sensitivity toggle', () => {
        test('Clicking toggle turns on case sensitivity', async () => {
            testContext.overrideGraphQL({
                ...commonSearchGraphQLResults,
            })
            await driver.page.goto(driver.sourcegraphBaseUrl + '/search')
            await driver.page.waitForSelector('.test-query-input', { visible: true })
            await driver.page.waitForSelector('.test-case-sensitivity-toggle')
            await waitAndFocusInput()
            await driver.page.type('.test-query-input', 'test')
            await driver.page.click('.test-case-sensitivity-toggle')
            await driver.assertWindowLocation('/search?q=test&patternType=literal&case=yes')
        })

        test('Clicking toggle turns off case sensitivity and removes case= URL parameter', async () => {
            testContext.overrideGraphQL({
                ...commonSearchGraphQLResults,
            })
            await driver.page.goto(driver.sourcegraphBaseUrl + '/search?q=test&patternType=literal&case=yes')
            await driver.page.waitForSelector('.test-query-input', { visible: true })
            await driver.page.waitForSelector('.test-case-sensitivity-toggle')
            await driver.page.click('.test-case-sensitivity-toggle')
            await driver.assertWindowLocation('/search?q=test&patternType=literal')
        })
    })

    describe('Structural search toggle', () => {
        test('Clicking toggle turns on structural search', async () => {
            testContext.overrideGraphQL({
                ...commonSearchGraphQLResults,
            })
            await driver.page.goto(driver.sourcegraphBaseUrl + '/search')
            await driver.page.waitForSelector('.test-query-input', { visible: true })
            await driver.page.waitForSelector('.test-structural-search-toggle')
            await waitAndFocusInput()
            await driver.page.type('.test-query-input', 'test')
            await driver.page.click('.test-structural-search-toggle')
            await driver.assertWindowLocation('/search?q=test&patternType=structural')
        })

        test('Clicking toggle turns on structural search and removes existing patternType parameter', async () => {
            testContext.overrideGraphQL({
                ...commonSearchGraphQLResults,
            })
            await driver.page.goto(driver.sourcegraphBaseUrl + '/search?q=test&patternType=regexp')
            await waitAndFocusInput()
            await driver.page.waitForSelector('.test-query-input', { visible: true })
            await driver.page.waitForSelector('.test-structural-search-toggle')
            await driver.page.click('.test-structural-search-toggle')
            await driver.assertWindowLocation('/search?q=test&patternType=structural')
        })

        test('Clicking toggle turns off structural saerch and reverts to default pattern type', async () => {
            testContext.overrideGraphQL({
                ...commonSearchGraphQLResults,
            })
            await driver.page.goto(driver.sourcegraphBaseUrl + '/search?q=test&patternType=structural')
            await driver.page.waitForSelector('.test-query-input', { visible: true })
            await driver.page.waitForSelector('.test-structural-search-toggle')
            await driver.page.click('.test-structural-search-toggle')
            await driver.assertWindowLocation('/search?q=test&patternType=literal')
        })
    })

    describe('Search button', () => {
        test('Clicking search button executes search', async () => {
            testContext.overrideGraphQL({
                ...commonSearchGraphQLResults,
            })

            await driver.page.goto(driver.sourcegraphBaseUrl + '/search?q=test&patternType=regexp')
            await driver.page.waitForSelector('.test-search-button', { visible: true })
            // Note: Delay added because this test has been intermittently failing without it. Monaco search bar may drop events if it gets too many too fast.
            await driver.page.keyboard.type(' hello', { delay: 50 })
            await driver.page.click('.test-search-button')
            await driver.assertWindowLocation('/search?q=test+hello&patternType=regexp')
        })
    })

    describe('Streaming search', () => {
        const viewerSettingsWithStreamingSearch: Partial<WebGraphQlOperations> = {
            ViewerSettings: () => ({
                viewerSettings: {
                    subjects: [
                        {
                            __typename: 'DefaultSettings',
                            settingsURL: null,
                            viewerCanAdminister: false,
                            latestSettings: {
                                id: 0,
                                contents: JSON.stringify({ experimentalFeatures: { searchStreaming: true } }),
                            },
                        },
                        {
                            __typename: 'Site',
                            id: siteGQLID,
                            siteID,
                            latestSettings: {
                                id: 470,
                                contents: JSON.stringify({ experimentalFeatures: { searchStreaming: true } }),
                            },
                            settingsURL: '/site-admin/global-settings',
                            viewerCanAdminister: true,
                        },
                    ],
                    final: JSON.stringify({}),
                },
            }),
        }

        test('Streaming search', async () => {
            const searchStreamEvents: SearchEvent[] = [
                {
                    type: 'matches',
                    data: [
                        { type: 'repo', repository: 'github.com/sourcegraph/sourcegraph' },
                        {
                            type: 'file',
                            lineMatches: [],
                            name: 'stream.ts',
                            repository: 'github.com/sourcegraph/sourcegraph',
                        },
                        {
                            type: 'file',
                            lineMatches: [],
                            name: 'stream.ts',
                            repository: 'github.com/sourcegraph/sourcegraph',
                            version: 'abcd',
                        },
                        {
                            type: 'file',
                            lineMatches: [],
                            name: 'stream.ts',
                            repository: 'github.com/sourcegraph/sourcegraph',
                            branches: ['test/branch'],
                        },
                    ],
                },
                { type: 'done', data: {} },
            ]

            testContext.overrideGraphQL({ ...commonSearchGraphQLResults, ...viewerSettingsWithStreamingSearch })
            testContext.overrideSearchStreamEvents(searchStreamEvents)

            await driver.page.goto(driver.sourcegraphBaseUrl + '/search?q=test&patternType=regexp')
            await driver.page.waitForSelector('.test-search-result', { visible: true })

            const results = await driver.page.evaluate(() =>
                [...document.querySelectorAll('.test-search-result-label')].map(label =>
                    (label.textContent || '').trim()
                )
            )
            expect(results).toEqual([
                'sourcegraph/sourcegraph',
                'sourcegraph/sourcegraph › stream.ts',
                'sourcegraph/sourcegraph@abcd › stream.ts',
                'sourcegraph/sourcegraph@test/branch › stream.ts',
            ])
        })

        test('Streaming search with error', async () => {
            const searchStreamEvents: SearchEvent[] = [
                {
                    type: 'error',
                    data: { message: 'Search is invalid' },
                },
            ]

            testContext.overrideGraphQL({ ...commonSearchGraphQLResults, ...viewerSettingsWithStreamingSearch })
            testContext.overrideSearchStreamEvents(searchStreamEvents)

            await driver.page.goto(driver.sourcegraphBaseUrl + '/search?q=test&patternType=regexp')
            await driver.page.waitForSelector('[data-testid="search-results-list-error"]', { visible: true })

            const results = await driver.page.evaluate(
                () => document.querySelector('[data-testid="search-results-list-error"]')?.textContent
            )
            expect(results).toContain('Search is invalid')
        })

        test('Streaming diff search syntax highlighting', async () => {
            testContext.overrideGraphQL({
                ...commonSearchGraphQLResults,
                ...viewerSettingsWithStreamingSearch,
                ...diffHighlightResult,
            })
            testContext.overrideSearchStreamEvents(diffSearchStreamEvents)

            await driver.page.goto(driver.sourcegraphBaseUrl + '/search?q=test%20type:diff&patternType=regexp')
            await driver.page.waitForSelector('.search-result-match__code-excerpt .selection-highlight', {
                visible: true,
            })
            await driver.page.waitForSelector('#monaco-query-input', { visible: true })

            await percySnapshotWithVariants(driver.page, 'Streaming diff search syntax highlighting', {
                waitForCodeHighlighting: true,
            })
        })

        test('Streaming commit search syntax highlighting', async () => {
            testContext.overrideGraphQL({
                ...commonSearchGraphQLResults,
                ...viewerSettingsWithStreamingSearch,
                ...commitHighlightResult,
            })
            testContext.overrideSearchStreamEvents(commitSearchStreamEvents)

            await driver.page.goto(driver.sourcegraphBaseUrl + '/search?q=graph%20type:commit&patternType=regexp')
            await driver.page.waitForSelector('.search-result-match__code-excerpt .selection-highlight', {
                visible: true,
            })
            await driver.page.waitForSelector('#monaco-query-input', { visible: true })

            await percySnapshotWithVariants(driver.page, 'Streaming commit search syntax highlighting', {
                waitForCodeHighlighting: true,
            })
        })

        test('Streaming search code, file and repo results with filter suggestions', async () => {
            testContext.overrideGraphQL({
                ...commonSearchGraphQLResults,
                ...viewerSettingsWithStreamingSearch,
                ...highlightFileResult,
            })
            testContext.overrideSearchStreamEvents(mixedSearchStreamEvents)

            await driver.page.goto(driver.sourcegraphBaseUrl + '/search?q=test&patternType=regexp')
            await driver.page.waitForSelector('.code-excerpt .selection-highlight', {
                visible: true,
            })
            await driver.page.waitForSelector('#monaco-query-input', { visible: true })

            await percySnapshotWithVariants(
                driver.page,
                'Streaming commit code, file and repo results with filter suggestions',
                {
                    waitForCodeHighlighting: true,
                }
            )
        })

        test('Streaming search symbols', async () => {
            testContext.overrideGraphQL({
                ...commonSearchGraphQLResults,
                ...viewerSettingsWithStreamingSearch,
            })
            testContext.overrideSearchStreamEvents(symbolSearchStreamEvents)

            await driver.page.goto(driver.sourcegraphBaseUrl + '/search?q=test&patternType=regexp')
            await driver.page.waitForSelector('.test-file-match-children-item', {
                visible: true,
            })
            await driver.page.waitForSelector('#monaco-query-input', { visible: true })

            await percySnapshotWithVariants(driver.page, 'Streaming search symbols', {
                waitForCodeHighlighting: true,
            })
        })
    })
<<<<<<< HEAD

    describe('Search contexts', () => {
        const viewerSettingsWithSearchContexts: Partial<WebGraphQlOperations> = {
            ViewerSettings: () => ({
                viewerSettings: {
                    subjects: [
                        {
                            __typename: 'DefaultSettings',
                            settingsURL: null,
                            viewerCanAdminister: false,
                            latestSettings: {
                                id: 0,
                                contents: JSON.stringify({
                                    experimentalFeatures: {
                                        showSearchContext: true,
                                        showSearchContextManagement: true,
                                    },
                                }),
                            },
                        },
                        {
                            __typename: 'Site',
                            id: siteGQLID,
                            siteID,
                            latestSettings: {
                                id: 470,
                                contents: JSON.stringify({
                                    experimentalFeatures: {
                                        showSearchContext: true,
                                        showSearchContextManagement: true,
                                    },
                                }),
                            },
                            settingsURL: '/site-admin/global-settings',
                            viewerCanAdminister: true,
                        },
                    ],
                    final: JSON.stringify({}),
                },
            }),
        }
        const testContextForSearchContexts: Partial<WebGraphQlOperations> = {
            ...commonSearchGraphQLResults,
            ...viewerSettingsWithSearchContexts,
            AutoDefinedSearchContexts: () => ({
                autoDefinedSearchContexts: [
                    {
                        __typename: 'SearchContext',
                        id: '1',
                        spec: 'global',
                        description: '',
                        autoDefined: true,
                        public: true,
                        updatedAt: '2021-03-15T19:39:11Z',
                        repositories: [],
                    },
                    {
                        __typename: 'SearchContext',
                        id: '2',
                        spec: '@test',
                        description: '',
                        autoDefined: true,
                        public: true,
                        updatedAt: '2021-03-15T19:39:11Z',
                        repositories: [],
                    },
                ],
            }),
            UserRepositories: () => ({
                node: {
                    repositories: {
                        totalCount: 1,
                        nodes: [
                            {
                                id: '1',
                                name: 'repo',
                                viewerCanAdminister: false,
                                createdAt: '',
                                url: '',
                                isPrivate: false,
                                mirrorInfo: { cloned: true, cloneInProgress: false, updatedAt: null },
                                externalRepository: { serviceType: '', serviceID: '' },
                            },
                        ],
                        pageInfo: { hasNextPage: false },
                    },
                },
            }),
        }
        const versionContexts = [
            {
                name: 'version-context-1',
                description: 'v1',
                revisions: [],
            },
            {
                name: 'version-context-2',
                description: 'v2',
                revisions: [],
            },
        ]

        beforeEach(() => {
            testContext.overrideGraphQL(testContextForSearchContexts)
            const context = createJsContext({ sourcegraphBaseUrl: driver.sourcegraphBaseUrl })
            testContext.overrideJsContext({
                ...context,
                experimentalFeatures: {
                    versionContexts,
                },
            })
        })

        afterEach(async () => {
            await driver.page.evaluate(() => localStorage.clear())
        })

        const getSelectedSearchContextSpec = () =>
            driver.page.evaluate(() => document.querySelector('.test-selected-search-context-spec')?.textContent)

        const isSearchContextDropdownVisible = () =>
            driver.page.evaluate(
                () => document.querySelector<HTMLButtonElement>('.test-search-context-dropdown') !== null
            )

        const isSearchContextHighlightTourStepVisible = () =>
            driver.page.evaluate(
                () =>
                    document.querySelector<HTMLDivElement>(
                        'div[data-shepherd-step-id="search-contexts-start-tour"]'
                    ) !== null
            )

        const isSearchContextDropdownDisabled = () =>
            driver.page.evaluate(
                () => document.querySelector<HTMLButtonElement>('.test-search-context-dropdown')?.disabled
            )
        test('Search context selected based on URL', async () => {
            testContext.overrideGraphQL({
                ...testContextForSearchContexts,
                IsSearchContextAvailable: () => ({
                    isSearchContextAvailable: true,
                }),
            })
            await driver.page.goto(driver.sourcegraphBaseUrl + '/search?q=context:%40test+test&patternType=regexp', {
                waitUntil: 'networkidle0',
            })
            await driver.page.waitForSelector('.test-selected-search-context-spec', { visible: true })
            expect(await getSelectedSearchContextSpec()).toStrictEqual('context:@test')
        })

        test('Missing context filter should default to global context', async () => {
            // Initialize localStorage to a valid context, that should not be used
            await driver.page.goto(driver.sourcegraphBaseUrl + '/search')
            await driver.page.evaluate(() => localStorage.setItem('sg-last-search-context', '@test'))
            // Visit the search page with a query without a context filter
            await driver.page.goto(driver.sourcegraphBaseUrl + '/search?q=test&patternType=regexp')
            await driver.page.waitForSelector('.test-selected-search-context-spec', { visible: true })
            expect(await getSelectedSearchContextSpec()).toStrictEqual('context:global')
        })

        test('Unavailable search context should remain in the query and disable the search context dropdown', async () => {
            await driver.page.goto(
                driver.sourcegraphBaseUrl + '/search?q=context:%40unavailableCtx+test&patternType=regexp',
                { waitUntil: 'networkidle0' }
            )
            await driver.page.waitForSelector('.test-selected-search-context-spec', { visible: true })
            await driver.page.waitForSelector('#monaco-query-input')
            expect(await getSearchFieldValue(driver)).toStrictEqual('context:@unavailableCtx test')
            expect(await isSearchContextDropdownDisabled()).toBeTruthy()
        })

        test('Search context dropdown should not be visible if user has no repositories', async () => {
            testContext.overrideGraphQL({
                ...testContextForSearchContexts,
                UserRepositories: () => ({
                    node: {
                        repositories: {
                            totalCount: 0,
                            nodes: [],
                            pageInfo: { hasNextPage: false },
                        },
                    },
                }),
            })
            await driver.page.goto(driver.sourcegraphBaseUrl + '/search?q=test&patternType=regexp')
            await driver.page.waitForSelector('#monaco-query-input')
            expect(await isSearchContextDropdownVisible()).toBeFalsy()
        })

        test('Reset unavailable search context from localStorage if query is not present', async () => {
            // First initialize localStorage on the page
            await driver.page.goto(driver.sourcegraphBaseUrl + '/search')
            await driver.page.evaluate(() => localStorage.setItem('sg-last-search-context', 'doesnotexist'))
            // Visit the page again with localStorage initialized
            await driver.page.goto(driver.sourcegraphBaseUrl + '/search', {
                waitUntil: 'networkidle0',
            })
            await driver.page.waitForSelector('.test-selected-search-context-spec', { visible: true })
            expect(await getSelectedSearchContextSpec()).toStrictEqual('context:global')
        })

        test('Disable dropdown if version context is active', async () => {
            await driver.page.goto(driver.sourcegraphBaseUrl + '/search?q=test&patternType=regexp&c=version-context-1')
            await driver.page.waitForSelector('.test-selected-search-context-spec', { visible: true })
            expect(await isSearchContextDropdownDisabled()).toBeTruthy()
        })

        test('Convert version context', async () => {
            testContext.overrideGraphQL({
                ...testContextForSearchContexts,
                IsSearchContextAvailable: () => ({
                    isSearchContextAvailable: false,
                }),
            })

            await driver.page.goto(driver.sourcegraphBaseUrl + '/contexts/convert-version-contexts')

            await driver.page.waitForSelector('.test-convert-version-context-btn', { visible: true })
            await driver.page.click('.test-convert-version-context-btn')

            await driver.page.waitForSelector('.convert-version-context-node .text-success')

            const successText = await driver.page.evaluate(
                () => document.querySelector('.convert-version-context-node .text-success')?.textContent
            )
            expect(successText).toBe('Version context successfully converted.')
        })

        test('Convert all version contexts', async () => {
            testContext.overrideGraphQL({
                ...testContextForSearchContexts,
                IsSearchContextAvailable: () => ({
                    isSearchContextAvailable: false,
                }),
            })

            await driver.page.goto(driver.sourcegraphBaseUrl + '/contexts/convert-version-contexts')

            // Wait for individual nodes to load
            await driver.page.waitForSelector('.test-convert-version-context-btn', { visible: true })
            await driver.page.waitForSelector('.test-convert-all-search-contexts-btn')
            await driver.page.click('.test-convert-all-search-contexts-btn')

            testContext.overrideGraphQL({
                ...testContextForSearchContexts,
                IsSearchContextAvailable: () => ({
                    isSearchContextAvailable: true,
                }),
            })

            // Check that a success message appears with the correct number of converted contexts
            await driver.page.waitForSelector('.test-convert-all-search-contexts-success')
            const successText = await driver.page.evaluate(
                () => document.querySelector('.test-convert-all-search-contexts-success')?.textContent
            )
            expect(successText).toBe(
                `Sucessfully converted ${versionContexts.length} version contexts into search contexts.`
            )

            // Check that individual context nodes have 'Converted' text
            const convertedContexts = await driver.page.evaluate(
                () => document.querySelectorAll('.test-converted-context').length
            )
            expect(convertedContexts).toBe(versionContexts.length)
        })

        test('Highlight tour step should not be visible with empty local storage', async () => {
            await driver.page.goto(driver.sourcegraphBaseUrl + '/search?q=context:global+test&patternType=regexp')
            await driver.page.waitForSelector('.test-selected-search-context-spec', { visible: true })
            expect(await isSearchContextHighlightTourStepVisible()).toBeFalsy()
        })

        test('Highlight tour step should be visible with completed search onboarding tour', async () => {
            await driver.page.goto(driver.sourcegraphBaseUrl + '/search?q=context:global+test&patternType=regexp', {
                waitUntil: 'networkidle0',
            })
            await driver.page.evaluate(() => localStorage.setItem('has-completed-onboarding-tour', 'true'))
            await driver.page.goto(driver.sourcegraphBaseUrl + '/search?q=context:global+test&patternType=regexp')
            await driver.page.waitForSelector('.test-selected-search-context-spec', { visible: true })
            expect(await isSearchContextHighlightTourStepVisible()).toBeTruthy()
        })

        test('Highlight tour step should not be visible if already seen', async () => {
            await driver.page.goto(driver.sourcegraphBaseUrl + '/search?q=context:global+test&patternType=regexp', {
                waitUntil: 'networkidle0',
            })
            await driver.page.evaluate(() =>
                localStorage.setItem('has-seen-search-contexts-dropdown-highlight-tour-step', 'true')
            )
            await driver.page.goto(driver.sourcegraphBaseUrl + '/search?q=context:global+test&patternType=regexp')
            await driver.page.waitForSelector('.test-selected-search-context-spec', { visible: true })
            expect(await isSearchContextHighlightTourStepVisible()).toBeFalsy()
        })
    })
=======
>>>>>>> c5597a0a
})<|MERGE_RESOLUTION|>--- conflicted
+++ resolved
@@ -533,302 +533,4 @@
             })
         })
     })
-<<<<<<< HEAD
-
-    describe('Search contexts', () => {
-        const viewerSettingsWithSearchContexts: Partial<WebGraphQlOperations> = {
-            ViewerSettings: () => ({
-                viewerSettings: {
-                    subjects: [
-                        {
-                            __typename: 'DefaultSettings',
-                            settingsURL: null,
-                            viewerCanAdminister: false,
-                            latestSettings: {
-                                id: 0,
-                                contents: JSON.stringify({
-                                    experimentalFeatures: {
-                                        showSearchContext: true,
-                                        showSearchContextManagement: true,
-                                    },
-                                }),
-                            },
-                        },
-                        {
-                            __typename: 'Site',
-                            id: siteGQLID,
-                            siteID,
-                            latestSettings: {
-                                id: 470,
-                                contents: JSON.stringify({
-                                    experimentalFeatures: {
-                                        showSearchContext: true,
-                                        showSearchContextManagement: true,
-                                    },
-                                }),
-                            },
-                            settingsURL: '/site-admin/global-settings',
-                            viewerCanAdminister: true,
-                        },
-                    ],
-                    final: JSON.stringify({}),
-                },
-            }),
-        }
-        const testContextForSearchContexts: Partial<WebGraphQlOperations> = {
-            ...commonSearchGraphQLResults,
-            ...viewerSettingsWithSearchContexts,
-            AutoDefinedSearchContexts: () => ({
-                autoDefinedSearchContexts: [
-                    {
-                        __typename: 'SearchContext',
-                        id: '1',
-                        spec: 'global',
-                        description: '',
-                        autoDefined: true,
-                        public: true,
-                        updatedAt: '2021-03-15T19:39:11Z',
-                        repositories: [],
-                    },
-                    {
-                        __typename: 'SearchContext',
-                        id: '2',
-                        spec: '@test',
-                        description: '',
-                        autoDefined: true,
-                        public: true,
-                        updatedAt: '2021-03-15T19:39:11Z',
-                        repositories: [],
-                    },
-                ],
-            }),
-            UserRepositories: () => ({
-                node: {
-                    repositories: {
-                        totalCount: 1,
-                        nodes: [
-                            {
-                                id: '1',
-                                name: 'repo',
-                                viewerCanAdminister: false,
-                                createdAt: '',
-                                url: '',
-                                isPrivate: false,
-                                mirrorInfo: { cloned: true, cloneInProgress: false, updatedAt: null },
-                                externalRepository: { serviceType: '', serviceID: '' },
-                            },
-                        ],
-                        pageInfo: { hasNextPage: false },
-                    },
-                },
-            }),
-        }
-        const versionContexts = [
-            {
-                name: 'version-context-1',
-                description: 'v1',
-                revisions: [],
-            },
-            {
-                name: 'version-context-2',
-                description: 'v2',
-                revisions: [],
-            },
-        ]
-
-        beforeEach(() => {
-            testContext.overrideGraphQL(testContextForSearchContexts)
-            const context = createJsContext({ sourcegraphBaseUrl: driver.sourcegraphBaseUrl })
-            testContext.overrideJsContext({
-                ...context,
-                experimentalFeatures: {
-                    versionContexts,
-                },
-            })
-        })
-
-        afterEach(async () => {
-            await driver.page.evaluate(() => localStorage.clear())
-        })
-
-        const getSelectedSearchContextSpec = () =>
-            driver.page.evaluate(() => document.querySelector('.test-selected-search-context-spec')?.textContent)
-
-        const isSearchContextDropdownVisible = () =>
-            driver.page.evaluate(
-                () => document.querySelector<HTMLButtonElement>('.test-search-context-dropdown') !== null
-            )
-
-        const isSearchContextHighlightTourStepVisible = () =>
-            driver.page.evaluate(
-                () =>
-                    document.querySelector<HTMLDivElement>(
-                        'div[data-shepherd-step-id="search-contexts-start-tour"]'
-                    ) !== null
-            )
-
-        const isSearchContextDropdownDisabled = () =>
-            driver.page.evaluate(
-                () => document.querySelector<HTMLButtonElement>('.test-search-context-dropdown')?.disabled
-            )
-        test('Search context selected based on URL', async () => {
-            testContext.overrideGraphQL({
-                ...testContextForSearchContexts,
-                IsSearchContextAvailable: () => ({
-                    isSearchContextAvailable: true,
-                }),
-            })
-            await driver.page.goto(driver.sourcegraphBaseUrl + '/search?q=context:%40test+test&patternType=regexp', {
-                waitUntil: 'networkidle0',
-            })
-            await driver.page.waitForSelector('.test-selected-search-context-spec', { visible: true })
-            expect(await getSelectedSearchContextSpec()).toStrictEqual('context:@test')
-        })
-
-        test('Missing context filter should default to global context', async () => {
-            // Initialize localStorage to a valid context, that should not be used
-            await driver.page.goto(driver.sourcegraphBaseUrl + '/search')
-            await driver.page.evaluate(() => localStorage.setItem('sg-last-search-context', '@test'))
-            // Visit the search page with a query without a context filter
-            await driver.page.goto(driver.sourcegraphBaseUrl + '/search?q=test&patternType=regexp')
-            await driver.page.waitForSelector('.test-selected-search-context-spec', { visible: true })
-            expect(await getSelectedSearchContextSpec()).toStrictEqual('context:global')
-        })
-
-        test('Unavailable search context should remain in the query and disable the search context dropdown', async () => {
-            await driver.page.goto(
-                driver.sourcegraphBaseUrl + '/search?q=context:%40unavailableCtx+test&patternType=regexp',
-                { waitUntil: 'networkidle0' }
-            )
-            await driver.page.waitForSelector('.test-selected-search-context-spec', { visible: true })
-            await driver.page.waitForSelector('#monaco-query-input')
-            expect(await getSearchFieldValue(driver)).toStrictEqual('context:@unavailableCtx test')
-            expect(await isSearchContextDropdownDisabled()).toBeTruthy()
-        })
-
-        test('Search context dropdown should not be visible if user has no repositories', async () => {
-            testContext.overrideGraphQL({
-                ...testContextForSearchContexts,
-                UserRepositories: () => ({
-                    node: {
-                        repositories: {
-                            totalCount: 0,
-                            nodes: [],
-                            pageInfo: { hasNextPage: false },
-                        },
-                    },
-                }),
-            })
-            await driver.page.goto(driver.sourcegraphBaseUrl + '/search?q=test&patternType=regexp')
-            await driver.page.waitForSelector('#monaco-query-input')
-            expect(await isSearchContextDropdownVisible()).toBeFalsy()
-        })
-
-        test('Reset unavailable search context from localStorage if query is not present', async () => {
-            // First initialize localStorage on the page
-            await driver.page.goto(driver.sourcegraphBaseUrl + '/search')
-            await driver.page.evaluate(() => localStorage.setItem('sg-last-search-context', 'doesnotexist'))
-            // Visit the page again with localStorage initialized
-            await driver.page.goto(driver.sourcegraphBaseUrl + '/search', {
-                waitUntil: 'networkidle0',
-            })
-            await driver.page.waitForSelector('.test-selected-search-context-spec', { visible: true })
-            expect(await getSelectedSearchContextSpec()).toStrictEqual('context:global')
-        })
-
-        test('Disable dropdown if version context is active', async () => {
-            await driver.page.goto(driver.sourcegraphBaseUrl + '/search?q=test&patternType=regexp&c=version-context-1')
-            await driver.page.waitForSelector('.test-selected-search-context-spec', { visible: true })
-            expect(await isSearchContextDropdownDisabled()).toBeTruthy()
-        })
-
-        test('Convert version context', async () => {
-            testContext.overrideGraphQL({
-                ...testContextForSearchContexts,
-                IsSearchContextAvailable: () => ({
-                    isSearchContextAvailable: false,
-                }),
-            })
-
-            await driver.page.goto(driver.sourcegraphBaseUrl + '/contexts/convert-version-contexts')
-
-            await driver.page.waitForSelector('.test-convert-version-context-btn', { visible: true })
-            await driver.page.click('.test-convert-version-context-btn')
-
-            await driver.page.waitForSelector('.convert-version-context-node .text-success')
-
-            const successText = await driver.page.evaluate(
-                () => document.querySelector('.convert-version-context-node .text-success')?.textContent
-            )
-            expect(successText).toBe('Version context successfully converted.')
-        })
-
-        test('Convert all version contexts', async () => {
-            testContext.overrideGraphQL({
-                ...testContextForSearchContexts,
-                IsSearchContextAvailable: () => ({
-                    isSearchContextAvailable: false,
-                }),
-            })
-
-            await driver.page.goto(driver.sourcegraphBaseUrl + '/contexts/convert-version-contexts')
-
-            // Wait for individual nodes to load
-            await driver.page.waitForSelector('.test-convert-version-context-btn', { visible: true })
-            await driver.page.waitForSelector('.test-convert-all-search-contexts-btn')
-            await driver.page.click('.test-convert-all-search-contexts-btn')
-
-            testContext.overrideGraphQL({
-                ...testContextForSearchContexts,
-                IsSearchContextAvailable: () => ({
-                    isSearchContextAvailable: true,
-                }),
-            })
-
-            // Check that a success message appears with the correct number of converted contexts
-            await driver.page.waitForSelector('.test-convert-all-search-contexts-success')
-            const successText = await driver.page.evaluate(
-                () => document.querySelector('.test-convert-all-search-contexts-success')?.textContent
-            )
-            expect(successText).toBe(
-                `Sucessfully converted ${versionContexts.length} version contexts into search contexts.`
-            )
-
-            // Check that individual context nodes have 'Converted' text
-            const convertedContexts = await driver.page.evaluate(
-                () => document.querySelectorAll('.test-converted-context').length
-            )
-            expect(convertedContexts).toBe(versionContexts.length)
-        })
-
-        test('Highlight tour step should not be visible with empty local storage', async () => {
-            await driver.page.goto(driver.sourcegraphBaseUrl + '/search?q=context:global+test&patternType=regexp')
-            await driver.page.waitForSelector('.test-selected-search-context-spec', { visible: true })
-            expect(await isSearchContextHighlightTourStepVisible()).toBeFalsy()
-        })
-
-        test('Highlight tour step should be visible with completed search onboarding tour', async () => {
-            await driver.page.goto(driver.sourcegraphBaseUrl + '/search?q=context:global+test&patternType=regexp', {
-                waitUntil: 'networkidle0',
-            })
-            await driver.page.evaluate(() => localStorage.setItem('has-completed-onboarding-tour', 'true'))
-            await driver.page.goto(driver.sourcegraphBaseUrl + '/search?q=context:global+test&patternType=regexp')
-            await driver.page.waitForSelector('.test-selected-search-context-spec', { visible: true })
-            expect(await isSearchContextHighlightTourStepVisible()).toBeTruthy()
-        })
-
-        test('Highlight tour step should not be visible if already seen', async () => {
-            await driver.page.goto(driver.sourcegraphBaseUrl + '/search?q=context:global+test&patternType=regexp', {
-                waitUntil: 'networkidle0',
-            })
-            await driver.page.evaluate(() =>
-                localStorage.setItem('has-seen-search-contexts-dropdown-highlight-tour-step', 'true')
-            )
-            await driver.page.goto(driver.sourcegraphBaseUrl + '/search?q=context:global+test&patternType=regexp')
-            await driver.page.waitForSelector('.test-selected-search-context-spec', { visible: true })
-            expect(await isSearchContextHighlightTourStepVisible()).toBeFalsy()
-        })
-    })
-=======
->>>>>>> c5597a0a
 })