--- conflicted
+++ resolved
@@ -78,17 +78,7 @@
 		)
 	)
 )
-<<<<<<< HEAD
-OR EXISTS (                      -- We assume that all repos added by the authenticated user should be shown
-	SELECT
-	FROM external_service_repos
-	WHERE repo_id = repo.id
-	AND user_id = %s
-)
-OR (                             -- Restricted repositories require checking permissions
-=======
 OR  (                             -- Restricted repositories require checking permissions
->>>>>>> 35ab72f7
 	(
 		SELECT object_ids_ints @> INTSET(repo.id)
 		FROM user_permissions
@@ -96,31 +86,13 @@
 			user_id = %s
 		AND permission = %s
 		AND object_type = 'repos'
-<<<<<<< HEAD
-	) AND EXISTS (               -- Check if the repository is also added by an organization the user is a member of
-=======
 	) AND EXISTS (               -- Check if the authenticated user added this repository or the repository was added at the instance level
->>>>>>> 35ab72f7
 		SELECT
 		FROM external_service_repos
 		WHERE repo_id = repo.id
 		AND (
-<<<<<<< HEAD
-				user_id IS NULL
-			OR  user_id = 0
-			OR  org_id IS NULL
-			OR  org_id = 0
-			OR EXISTS (
-				SELECT
-				FROM org_members
-				WHERE
-					external_service_repos.org_id = org_members.org_id
-				AND org_members.user_id = %s
-			)
-=======
 			(user_id IS NULL AND org_id IS NULL)
 			OR  user_id = %s
->>>>>>> 35ab72f7
 		)
 	)
 )
