--- conflicted
+++ resolved
@@ -78,38 +78,15 @@
 }
 
 func TestSubstituteAliases(t *testing.T) {
-<<<<<<< HEAD
-	cases := []struct {
-		input      string
-		searchType SearchType
-		want       string
-	}{
-		{
-			input:      "r:repo f:file",
-			searchType: SearchTypeRegex,
-			want:       `[{"and":[{"field":"repo","value":"repo","negated":false},{"field":"file","value":"file","negated":false}]}]`,
-		},
-		{
-			input:      "r:repo content:^a-regexp:tbf$",
-			searchType: SearchTypeRegex,
-			want:       `[{"and":[{"field":"repo","value":"repo","negated":false},{"value":"^a-regexp:tbf$","negated":false,"labels":["Regexp"]}]}]`,
-		},
-		{
-			input:      "r:repo content:^not-actually-a-regexp:tbf$",
-			searchType: SearchTypeLiteral,
-			want:       `[{"and":[{"field":"repo","value":"repo","negated":false},{"value":"^not-actually-a-regexp:tbf$","negated":false,"labels":["Literal"]}]}]`,
-		},
-=======
 	test := func(input string, searchType SearchType) string {
 		query, _ := ParseSearchType(input, searchType)
 		return nodesToJSON(query)
->>>>>>> 4f4be391
 	}
 
 	autogold.Want(
 		"basic substitution",
-		`[{"and":[{"field":"repo","value":"repo","negated":false,"labels":["IsAlias"]},{"field":"repogroup","value":"repogroup","negated":false,"labels":["IsAlias"]},{"field":"file","value":"file","negated":false,"labels":["IsAlias"]}]}]`).
-		Equal(t, test("r:repo g:repogroup f:file", SearchTypeRegex))
+		`[{"and":[{"field":"repo","value":"repo","negated":false,"labels":["IsAlias"]},{"field":"file","value":"file","negated":false,"labels":["IsAlias"]}]}]`).
+		Equal(t, test("r:repo f:file", SearchTypeRegex))
 
 	autogold.Want(
 		"special case for content substitution",
