package dbworker

import (
	"context"

	"github.com/cockroachdb/errors"
	"github.com/keegancsmith/sqlf"

	"github.com/sourcegraph/sourcegraph/internal/workerutil"
	"github.com/sourcegraph/sourcegraph/internal/workerutil/dbworker/store"
)

// storeShim converts a store.Store into a workerutil.Store.
type storeShim struct {
	store.Store
}

var _ workerutil.Store = &storeShim{}

// newStoreShim wraps the given store in a shim.
func newStoreShim(store store.Store) workerutil.Store {
	if store == nil {
		return nil
	}

	return &storeShim{Store: store}
}

// QueuedCount calls into the inner store.
func (s *storeShim) QueuedCount(ctx context.Context, extraArguments interface{}) (int, error) {
	conditions, err := convertArguments(extraArguments)
	if err != nil {
		return 0, err
	}

	return s.Store.QueuedCount(ctx, conditions)
}

// Dequeue calls into the inner store.
<<<<<<< HEAD
func (s *storeShim) Dequeue(ctx context.Context, extraArguments interface{}) (workerutil.Record, context.CancelFunc, bool, error) {
=======
func (s *storeShim) Dequeue(ctx context.Context, workerHostname string, extraArguments interface{}) (workerutil.Record, workerutil.Store, bool, error) {
>>>>>>> 5f60ded9
	conditions, err := convertArguments(extraArguments)
	if err != nil {
		return nil, nil, false, err
	}

<<<<<<< HEAD
	return s.Store.Dequeue(ctx, conditions)
=======
	record, tx, dequeued, err := s.Store.Dequeue(ctx, workerHostname, conditions)
	return record, newStoreShim(tx), dequeued, err
>>>>>>> 5f60ded9
}

// ErrNotConditions occurs when a PreDequeue handler returns non-sql query extra arguments.
var ErrNotConditions = errors.New("expected slice of *sqlf.Query values")

// convertArguments converts the given interface value into a slice of *sqlf.Query values.
func convertArguments(v interface{}) ([]*sqlf.Query, error) {
	if v == nil {
		return nil, nil
	}

	if conditions, ok := v.([]*sqlf.Query); ok {
		return conditions, nil
	}

	return nil, ErrNotConditions
}<|MERGE_RESOLUTION|>--- conflicted
+++ resolved
@@ -37,22 +37,13 @@
 }
 
 // Dequeue calls into the inner store.
-<<<<<<< HEAD
-func (s *storeShim) Dequeue(ctx context.Context, extraArguments interface{}) (workerutil.Record, context.CancelFunc, bool, error) {
-=======
-func (s *storeShim) Dequeue(ctx context.Context, workerHostname string, extraArguments interface{}) (workerutil.Record, workerutil.Store, bool, error) {
->>>>>>> 5f60ded9
+func (s *storeShim) Dequeue(ctx context.Context, workerHostname string, extraArguments interface{}) (workerutil.Record, context.CancelFunc, bool, error) {
 	conditions, err := convertArguments(extraArguments)
 	if err != nil {
 		return nil, nil, false, err
 	}
 
-<<<<<<< HEAD
-	return s.Store.Dequeue(ctx, conditions)
-=======
-	record, tx, dequeued, err := s.Store.Dequeue(ctx, workerHostname, conditions)
-	return record, newStoreShim(tx), dequeued, err
->>>>>>> 5f60ded9
+	return s.Store.Dequeue(ctx, workerHostname, conditions)
 }
 
 // ErrNotConditions occurs when a PreDequeue handler returns non-sql query extra arguments.
