package graphqlbackend

import (
	"context"
	"encoding/json"
	"fmt"
	"math"
	"sort"
	"strconv"
	"sync"

	otlog "github.com/opentracing/opentracing-go/log"
	"github.com/pkg/errors"

	searchrepos "github.com/sourcegraph/sourcegraph/cmd/frontend/internal/search/repos"
	"github.com/sourcegraph/sourcegraph/internal/conf"
	"github.com/sourcegraph/sourcegraph/internal/database"
	"github.com/sourcegraph/sourcegraph/internal/endpoint"
	"github.com/sourcegraph/sourcegraph/internal/errcode"
	"github.com/sourcegraph/sourcegraph/internal/gitserver"
	"github.com/sourcegraph/sourcegraph/internal/lazyregexp"
	"github.com/sourcegraph/sourcegraph/internal/search"
	searchbackend "github.com/sourcegraph/sourcegraph/internal/search/backend"
	"github.com/sourcegraph/sourcegraph/internal/search/query"
	querytypes "github.com/sourcegraph/sourcegraph/internal/search/query/types"
	"github.com/sourcegraph/sourcegraph/internal/search/streaming"
	"github.com/sourcegraph/sourcegraph/internal/trace"
	"github.com/sourcegraph/sourcegraph/internal/vcs"
	"github.com/sourcegraph/sourcegraph/schema"
)

// This file contains the root resolver for search. It currently has a lot of
// logic that spans out into all the other search_* files.
var mockResolveRepositories func(effectiveRepoFieldValues []string) (resolved searchrepos.Resolved, err error)

type SearchArgs struct {
	Version           string
	PatternType       *string
	Query             string
	After             *string
	First             *int32
	SearchContextSpec *string
	VersionContext    *string

	// For tests
	Settings *schema.Settings
}

type SearchImplementer interface {
	Results(context.Context) (*SearchResultsResolver, error)
	Suggestions(context.Context, *searchSuggestionsArgs) ([]*searchSuggestionResolver, error)
	//lint:ignore U1000 is used by graphql via reflection
	Stats(context.Context) (*searchResultsStats, error)

	SetStream(c SearchStream)
	Inputs() SearchInputs
}

// NewSearchImplementer returns a SearchImplementer that provides search results and suggestions.
func NewSearchImplementer(ctx context.Context, args *SearchArgs) (_ SearchImplementer, err error) {
	tr, ctx := trace.New(ctx, "NewSearchImplementer", args.Query)
	defer func() {
		tr.SetError(err)
		tr.Finish()
	}()

	settings := args.Settings
	if settings == nil {
		var err error
		settings, err = decodedViewerFinalSettings(ctx)
		if err != nil {
			return nil, err
		}
	}

	searchType, err := detectSearchType(args.Version, args.PatternType)
	if err != nil {
		return nil, err
	}
	searchType = overrideSearchType(args.Query, searchType)

	if searchType == query.SearchTypeStructural && !conf.StructuralSearchEnabled() {
		return nil, errors.New("Structural search is disabled in the site configuration.")
	}

	var queryInfo query.QueryInfo
	globbing := getBoolPtr(settings.SearchGlobbing, false)
	tr.LogFields(otlog.Bool("globbing", globbing))
	queryInfo, err = query.ProcessAndOr(args.Query, query.ParserOptions{SearchType: searchType, Globbing: globbing})
	if err != nil {
		return alertForQuery(args.Query, err), nil
	}
	if getBoolPtr(settings.SearchUppercase, false) {
		q := queryInfo.(*query.AndOrQuery)
		q.Query = query.SearchUppercase(q.Query)
	}
	tr.LazyPrintf("parsing done")

	// If stable:truthy is specified, make the query return a stable result ordering.
	if queryInfo.BoolValue(query.FieldStable) {
		args, queryInfo, err = queryForStableResults(args, queryInfo)
		if err != nil {
			return alertForQuery(args.Query, err), nil
		}
	}

	// If the request is a paginated one, decode those arguments now.
	var pagination *searchPaginationInfo
	if args.First != nil {
		pagination, err = processPaginationRequest(args, queryInfo)
		if err != nil {
			return nil, err
		}
	}

	return &searchResolver{
		SearchInputs: &SearchInputs{
<<<<<<< HEAD
			Query:             queryInfo,
			OriginalQuery:     args.Query,
			VersionContext:    args.VersionContext,
			SearchContextSpec: args.SearchContextSpec,
			UserSettings:      settings,
			Pagination:        pagination,
			PatternType:       searchType,
=======
			Query:          queryInfo,
			OriginalQuery:  args.Query,
			VersionContext: args.VersionContext,
			UserSettings:   settings,
			Pagination:     pagination,
			PatternType:    searchType,
			Limit:          maxResults(args, queryInfo),
>>>>>>> 92d282d5
		},
		zoekt:        search.Indexed(),
		searcherURLs: search.SearcherURLs(),
		reposMu:      &sync.Mutex{},
		resolved:     &searchrepos.Resolved{},
	}, nil
}

func (r *schemaResolver) Search(ctx context.Context, args *SearchArgs) (SearchImplementer, error) {
	return NewSearchImplementer(ctx, args)
}

// queryForStableResults transforms a query that returns a stable result
// ordering. The transformed query uses pagination underneath the hood.
func queryForStableResults(args *SearchArgs, queryInfo query.QueryInfo) (*SearchArgs, query.QueryInfo, error) {
	if queryInfo.BoolValue(query.FieldStable) {
		var stableResultCount int32
		if _, countPresent := queryInfo.Fields()["count"]; countPresent {
			count, _ := queryInfo.StringValue(query.FieldCount)
			count64, err := strconv.ParseInt(count, 10, 32)
			if err != nil {
				return nil, nil, err
			}
			stableResultCount = int32(count64)
			if stableResultCount > maxSearchResultsPerPaginatedRequest {
				return nil, nil, fmt.Errorf("Stable searches are limited to at max count:%d results. Consider removing 'stable:', narrowing the search with 'repo:', or using the paginated search API.", maxSearchResultsPerPaginatedRequest)
			}
		} else {
			stableResultCount = defaultMaxSearchResults
		}
		args.First = &stableResultCount
		fileValue := "file"
		// Pagination only works for file content searches, and will
		// raise an error otherwise. If stable is explicitly set, this
		// is implied. So, force this query to only return file content
		// results.
		queryInfo.Fields()["type"] = []*querytypes.Value{{String: &fileValue}}
	}
	return args, queryInfo, nil
}

func processPaginationRequest(args *SearchArgs, queryInfo query.QueryInfo) (*searchPaginationInfo, error) {
	var pagination *searchPaginationInfo
	if args.First != nil {
		cursor, err := unmarshalSearchCursor(args.After)
		if err != nil {
			return nil, err
		}
		if *args.First < 0 || *args.First > maxSearchResultsPerPaginatedRequest {
			return nil, fmt.Errorf("search: requested pagination 'first' value outside allowed range (0 - %d)", maxSearchResultsPerPaginatedRequest)
		}
		pagination = &searchPaginationInfo{
			cursor: cursor,
			limit:  *args.First,
		}
	} else if args.After != nil {
		return nil, errors.New("search: paginated requests providing an 'after' cursor but no 'first' value is forbidden")
	}
	return pagination, nil
}

// detectSearchType returns the search type to perfrom ("regexp", or
// "literal"). The search type derives from three sources: the version and
// patternType parameters passed to the search endpoint (literal search is the
// default in V2), and the `patternType:` filter in the input query string which
// overrides the searchType, if present.
func detectSearchType(version string, patternType *string) (query.SearchType, error) {
	var searchType query.SearchType
	if patternType != nil {
		switch *patternType {
		case "literal":
			searchType = query.SearchTypeLiteral
		case "regexp":
			searchType = query.SearchTypeRegex
		case "structural":
			searchType = query.SearchTypeStructural
		default:
			return -1, fmt.Errorf("unrecognized patternType: %v", patternType)
		}
	} else {
		switch version {
		case "V1":
			searchType = query.SearchTypeRegex
		case "V2":
			searchType = query.SearchTypeLiteral
		default:
			return -1, fmt.Errorf("unrecognized version want \"V1\" or \"V2\": %v", version)
		}
	}
	return searchType, nil
}

var patternTypeRegex = lazyregexp.New(`(?i)patterntype:([a-zA-Z"']+)`)

func overrideSearchType(input string, searchType query.SearchType) query.SearchType {
	q, err := query.ParseAndOr(input, query.SearchTypeLiteral)
	q = query.LowercaseFieldNames(q)
	if err != nil {
		// If parsing fails, return the default search type. Any actual
		// parse errors will be raised by subsequent parser calls.
		return searchType
	}
	query.VisitField(q, "patterntype", func(value string, _ bool, _ query.Annotation) {
		switch value {
		case "regex", "regexp":
			searchType = query.SearchTypeRegex
		case "literal":
			searchType = query.SearchTypeLiteral
		case "structural":
			searchType = query.SearchTypeStructural
		}
	})
	return searchType
}

func getBoolPtr(b *bool, def bool) bool {
	if b == nil {
		return def
	}
	return *b
}

// SearchInputs contains fields we set before kicking off search.
type SearchInputs struct {
<<<<<<< HEAD
	Query             query.QueryInfo       // the query, either containing and/or expressions or otherwise ordinary
	OriginalQuery     string                // the raw string of the original search query
	Pagination        *searchPaginationInfo // pagination information, or nil if the request is not paginated.
	PatternType       query.SearchType
	VersionContext    *string
	SearchContextSpec *string
	UserSettings      *schema.Settings
=======
	Query          query.QueryInfo       // the query, either containing and/or expressions or otherwise ordinary
	OriginalQuery  string                // the raw string of the original search query
	Pagination     *searchPaginationInfo // pagination information, or nil if the request is not paginated.
	PatternType    query.SearchType
	VersionContext *string
	UserSettings   *schema.Settings

	// Limit is the maximum number of SearchResults to send back to the user.
	Limit int
>>>>>>> 92d282d5
}

// searchResolver is a resolver for the GraphQL type `Search`
type searchResolver struct {
	*SearchInputs
	invalidateRepoCache bool // if true, invalidates the repo cache when evaluating search subexpressions.

	// resultChannel if non-nil will send all results we receive down it. See
	// searchResolver.SetResultChannel
	resultChannel SearchStream

	// Cached resolveRepositories results. We use a pointer to the mutex so that we
	// can copy the resolver, while sharing the mutex. If we didn't use a pointer,
	// the mutex would lead to unexpected behaviour.
	reposMu  *sync.Mutex
	resolved *searchrepos.Resolved
	repoErr  error

	zoekt        *searchbackend.Zoekt
	searcherURLs *endpoint.Map
}

// SearchEvent is an event on a search stream. It contains fields which can be
// aggregated up into a final result.
type SearchEvent struct {
	Results []SearchResultResolver
	Stats   streaming.Stats
	Error   error
}

// SearchStream is a send only channel of SearchEvent. All streaming search
// backends write to a SearchStream which is then streamed out by the HTTP
// layer.
type SearchStream chan<- SearchEvent

// collectStream is a helper for batch interfaces calling stream based
// functions. It returns a context, stream and cleanup/get function. The
// cleanup/get function will return the aggregated event and must be called
// once you have stopped sending to stream.
//
// For collecting errors we only collect the first error reported and
// afterwards cancel the context.
func collectStream(ctx context.Context) (context.Context, SearchStream, func() SearchEvent) {
	var agg SearchEvent

	ctx, cancel := context.WithCancel(ctx)

	done := make(chan struct{})
	stream := make(chan SearchEvent)
	go func() {
		defer close(done)
		for event := range stream {
			agg.Results = append(agg.Results, event.Results...)
			agg.Stats.Update(&event.Stats)
			// Only collect first error
			if event.Error != nil && agg.Error == nil {
				cancel()
				agg.Error = event.Error
			}
		}
	}()

	return ctx, stream, func() SearchEvent {
		cancel()
		close(stream)
		<-done
		return agg
	}
}

// SetStream will send all results down c.
//
// This is how our streaming and our batch interface co-exist. When this is
// set, it exposes a way to stream out results as we collect them.
//
// TODO(keegan) This is not our final design. For example this doesn't allow
// us to stream out things like dynamic filters or take into account
// AND/OR. However, streaming is behind a feature flag for now, so this is to
// make it visible in the browser.
func (r *searchResolver) SetStream(c SearchStream) {
	r.resultChannel = c
}

func (r *searchResolver) Inputs() SearchInputs {
	return *r.SearchInputs
}

// rawQuery returns the original query string input.
func (r *searchResolver) rawQuery() string {
	return r.OriginalQuery
}

func (r *searchResolver) countIsSet() bool {
	count, _ := r.Query.StringValues(query.FieldCount)
	max, _ := r.Query.StringValues(query.FieldMax)
	return len(count) > 0 || len(max) > 0
}

const defaultMaxSearchResults = 30
const maxSearchResultsPerPaginatedRequest = 5000

// maxResults computes the limit for the query.
func maxResults(args *SearchArgs, queryInfo query.QueryInfo) int {
	if args.First != nil {
		// Paginated search requests always consume an entire result set for a
		// given repository, so we do not want any limit here. See
		// search_pagination.go for details on why this is necessary .
		return math.MaxInt32
	}

	count, _ := queryInfo.StringValues(query.FieldCount)
	if len(count) > 0 {
		n, _ := strconv.Atoi(count[0])
		if n > 0 {
			return n
		}
	}
	max, _ := queryInfo.StringValues(query.FieldMax)
	if len(max) > 0 {
		n, _ := strconv.Atoi(max[0])
		if n > 0 {
			return n
		}
	}
	return defaultMaxSearchResults
}

var mockDecodedViewerFinalSettings *schema.Settings

func decodedViewerFinalSettings(ctx context.Context) (_ *schema.Settings, err error) {
	tr, ctx := trace.New(ctx, "decodedViewerFinalSettings", "")
	defer func() {
		tr.SetError(err)
		tr.Finish()
	}()
	if mockDecodedViewerFinalSettings != nil {
		return mockDecodedViewerFinalSettings, nil
	}
	merged, err := viewerFinalSettings(ctx)
	if err != nil {
		return nil, err
	}
	var settings schema.Settings
	if err := json.Unmarshal([]byte(merged.Contents()), &settings); err != nil {
		return nil, err
	}
	return &settings, nil
}

// resolveRepositories calls ResolveRepositories, caching the result for the common case
// where effectiveRepoFieldValues == nil.
func (r *searchResolver) resolveRepositories(ctx context.Context, effectiveRepoFieldValues []string) (searchrepos.Resolved, error) {
	var err error
	var repoRevs, missingRepoRevs []*search.RepositoryRevisions
	var overLimit bool
	if mockResolveRepositories != nil {
		return mockResolveRepositories(effectiveRepoFieldValues)
	}

	tr, ctx := trace.New(ctx, "graphql.resolveRepositories", fmt.Sprintf("effectiveRepoFieldValues: %v", effectiveRepoFieldValues))
	defer func() {
		if err != nil {
			tr.SetError(err)
		} else {
			tr.LazyPrintf("numRepoRevs: %d, numMissingRepoRevs: %d, overLimit: %v", len(repoRevs), len(missingRepoRevs), overLimit)
		}
		tr.Finish()
	}()
	if effectiveRepoFieldValues == nil {
		r.reposMu.Lock()
		defer r.reposMu.Unlock()
		if r.resolved.RepoRevs != nil || r.resolved.MissingRepoRevs != nil || r.repoErr != nil {
			tr.LazyPrintf("cached")
			return *r.resolved, r.repoErr
		}
	}

	repoFilters, minusRepoFilters := r.Query.RegexpPatterns(query.FieldRepo)
	if effectiveRepoFieldValues != nil {
		repoFilters = effectiveRepoFieldValues
	}
	repoGroupFilters, _ := r.Query.StringValues(query.FieldRepoGroup)

	var settingForks, settingArchived bool
	if v := r.UserSettings.SearchIncludeForks; v != nil {
		settingForks = *v
	}
	if v := r.UserSettings.SearchIncludeArchived; v != nil {
		settingArchived = *v
	}

	forkStr, _ := r.Query.StringValue(query.FieldFork)
	fork := searchrepos.ParseYesNoOnly(forkStr)
	if fork == searchrepos.Invalid && !searchrepos.ExactlyOneRepo(repoFilters) && !settingForks {
		// fork defaults to No unless either of:
		// (1) exactly one repo is being searched, or
		// (2) user/org/global setting includes forks
		fork = searchrepos.No
	}

	archivedStr, _ := r.Query.StringValue(query.FieldArchived)
	archived := searchrepos.ParseYesNoOnly(archivedStr)
	if archived == searchrepos.Invalid && !searchrepos.ExactlyOneRepo(repoFilters) && !settingArchived {
		// archived defaults to No unless either of:
		// (1) exactly one repo is being searched, or
		// (2) user/org/global setting includes archives in all searches
		archived = searchrepos.No
	}

	visibilityStr, _ := r.Query.StringValue(query.FieldVisibility)
	visibility := query.ParseVisibility(visibilityStr)

	commitAfter, _ := r.Query.StringValue(query.FieldRepoHasCommitAfter)

	var versionContextName string
	if r.VersionContext != nil {
		versionContextName = *r.VersionContext
	}
	var searchContextSpec string
	if r.SearchContextSpec != nil {
		searchContextSpec = *r.SearchContextSpec
	}

	tr.LazyPrintf("resolveRepositories - start")
	options := searchrepos.Options{
		RepoFilters:        repoFilters,
		MinusRepoFilters:   minusRepoFilters,
		RepoGroupFilters:   repoGroupFilters,
		SearchContextSpec:  searchContextSpec,
		VersionContextName: versionContextName,
		UserSettings:       r.UserSettings,
		OnlyForks:          fork == searchrepos.Only,
		NoForks:            fork == searchrepos.No,
		OnlyArchived:       archived == searchrepos.Only,
		NoArchived:         archived == searchrepos.No,
		OnlyPrivate:        visibility == query.Private,
		OnlyPublic:         visibility == query.Public,
		CommitAfter:        commitAfter,
		Query:              r.Query,
		DefaultReposFunc:   database.GlobalDefaultRepos.List,
		Zoekt:              r.zoekt,
	}
	resolved, err := searchrepos.ResolveRepositories(ctx, options)
	tr.LazyPrintf("resolveRepositories - done")
	if effectiveRepoFieldValues == nil {
		r.resolved = &resolved
		r.repoErr = err
	}
	return resolved, err
}

func (r *searchResolver) suggestFilePaths(ctx context.Context, limit int) ([]*searchSuggestionResolver, error) {
	resolved, err := r.resolveRepositories(ctx, nil)
	if err != nil {
		return nil, err
	}

	if resolved.OverLimit {
		// If we've exceeded the repo limit, then we may miss files from repos we care
		// about, so don't bother searching filenames at all.
		return nil, nil
	}

	p, err := r.getPatternInfo(&getPatternInfoOptions{forceFileSearch: true})
	if err != nil {
		return nil, err
	}

	args := search.TextParameters{
		PatternInfo:     p,
		RepoPromise:     (&search.Promise{}).Resolve(resolved.RepoRevs),
		Query:           r.Query,
		UseFullDeadline: r.searchTimeoutFieldSet(),
		Zoekt:           r.zoekt,
		SearcherURLs:    r.searcherURLs,
	}
	if err := args.PatternInfo.Validate(); err != nil {
		return nil, err
	}

	fileResults, _, err := searchFilesInReposBatch(ctx, &args)
	if err != nil {
		return nil, err
	}

	var suggestions []*searchSuggestionResolver
	for i, result := range fileResults {
		assumedScore := len(fileResults) - i // Greater score is first, so we inverse the index.
		suggestions = append(suggestions, newSearchSuggestionResolver(result.File(), assumedScore))
	}
	return suggestions, nil
}

type badRequestError struct {
	err error
}

func (e *badRequestError) BadRequest() bool {
	return true
}

func (e *badRequestError) Error() string {
	return "bad request: " + e.err.Error()
}

func (e *badRequestError) Cause() error {
	return e.err
}

// searchSuggestionResolver is a resolver for the GraphQL union type `SearchSuggestion`
type searchSuggestionResolver struct {
	// result is either a RepositoryResolver or a GitTreeEntryResolver
	result interface{}
	// score defines how well this item matches the query for sorting purposes
	score int
	// length holds the length of the item name as a second sorting criterium
	length int
	// label to sort alphabetically by when all else is equal.
	label string
}

func (r *searchSuggestionResolver) ToRepository() (*RepositoryResolver, bool) {
	res, ok := r.result.(*RepositoryResolver)
	return res, ok
}

func (r *searchSuggestionResolver) ToFile() (*GitTreeEntryResolver, bool) {
	res, ok := r.result.(*GitTreeEntryResolver)
	return res, ok
}

func (r *searchSuggestionResolver) ToGitBlob() (*GitTreeEntryResolver, bool) {
	res, ok := r.result.(*GitTreeEntryResolver)
	return res, ok && res.stat.Mode().IsRegular()
}

func (r *searchSuggestionResolver) ToGitTree() (*GitTreeEntryResolver, bool) {
	res, ok := r.result.(*GitTreeEntryResolver)
	return res, ok && res.stat.Mode().IsDir()
}

func (r *searchSuggestionResolver) ToSymbol() (*symbolResolver, bool) {
	s, ok := r.result.(*searchSymbolResult)
	if !ok {
		return nil, false
	}
	return toSymbolResolver(s.symbol, s.baseURI, s.lang, s.commit), true
}

func (r *searchSuggestionResolver) ToLanguage() (*languageResolver, bool) {
	res, ok := r.result.(*languageResolver)
	return res, ok
}

// newSearchSuggestionResolver returns a new searchSuggestionResolver wrapping the
// given result.
//
// A panic occurs if the type of result is not a *RepositoryResolver, *GitTreeEntryResolver,
// *searchSymbolResult or *languageResolver.
func newSearchSuggestionResolver(result interface{}, score int) *searchSuggestionResolver {
	switch r := result.(type) {
	case *RepositoryResolver:
		return &searchSuggestionResolver{result: r, score: score, length: len(r.innerRepo.Name), label: r.Name()}

	case *GitTreeEntryResolver:
		return &searchSuggestionResolver{result: r, score: score, length: len(r.Path()), label: r.Path()}

	case *searchSymbolResult:
		return &searchSuggestionResolver{result: r, score: score, length: len(r.symbol.Name + " " + r.symbol.Parent), label: r.symbol.Name + " " + r.symbol.Parent}

	case *languageResolver:
		return &searchSuggestionResolver{result: r, score: score, length: len(r.Name()), label: r.Name()}

	default:
		panic("never here")
	}
}

func sortSearchSuggestions(s []*searchSuggestionResolver) {
	sort.Slice(s, func(i, j int) bool {
		// Sort by score
		a, b := s[i], s[j]
		if a.score != b.score {
			return a.score > b.score
		}
		// Prefer shorter strings for the same match score
		// E.g. prefer gorilla/mux over gorilla/muxy, Microsoft/vscode over g3ortega/vscode-crystal
		if a.length != b.length {
			return a.length < b.length
		}

		// All else equal, sort alphabetically.
		return a.label < b.label
	})
}

// handleRepoSearchResult handles the limitHit and searchErr returned by a search function,
// returning common as to reflect that new information. If searchErr is a fatal error,
// it returns a non-nil error; otherwise, if searchErr == nil or a non-fatal error, it returns a
// nil error.
func handleRepoSearchResult(repoRev *search.RepositoryRevisions, limitHit, timedOut bool, searchErr error) (_ streaming.Stats, fatalErr error) {
	var status search.RepoStatus
	if limitHit {
		status |= search.RepoStatusLimitHit
	}

	if vcs.IsRepoNotExist(searchErr) {
		if vcs.IsCloneInProgress(searchErr) {
			status |= search.RepoStatusCloning
		} else {
			status |= search.RepoStatusMissing
		}
	} else if gitserver.IsRevisionNotFound(searchErr) {
		if len(repoRev.Revs) == 0 || len(repoRev.Revs) == 1 && repoRev.Revs[0].RevSpec == "" {
			// If we didn't specify an input revision, then the repo is empty and can be ignored.
		} else {
			fatalErr = searchErr
		}
	} else if errcode.IsNotFound(searchErr) {
		status |= search.RepoStatusMissing
	} else if errcode.IsTimeout(searchErr) || errcode.IsTemporary(searchErr) || timedOut {
		status |= search.RepoStatusTimedout
	} else if searchErr != nil {
		fatalErr = searchErr
	} else {
		status |= search.RepoStatusSearched
	}
	return streaming.Stats{
		Status:     search.RepoStatusSingleton(repoRev.Repo.ID, status),
		IsLimitHit: limitHit,
	}, fatalErr
}

// getRepos is a wrapper around p.Get. It returns an error if the promise
// contains an underlying type other than []*search.RepositoryRevisions.
func getRepos(ctx context.Context, p *search.Promise) ([]*search.RepositoryRevisions, error) {
	v, err := p.Get(ctx)
	if err != nil {
		return nil, err
	}
	repoRevs, ok := v.([]*search.RepositoryRevisions)
	if !ok {
		return nil, fmt.Errorf("unexpected underlying type (%T) of promise", v)
	}
	return repoRevs, nil
}<|MERGE_RESOLUTION|>--- conflicted
+++ resolved
@@ -115,7 +115,6 @@
 
 	return &searchResolver{
 		SearchInputs: &SearchInputs{
-<<<<<<< HEAD
 			Query:             queryInfo,
 			OriginalQuery:     args.Query,
 			VersionContext:    args.VersionContext,
@@ -123,15 +122,7 @@
 			UserSettings:      settings,
 			Pagination:        pagination,
 			PatternType:       searchType,
-=======
-			Query:          queryInfo,
-			OriginalQuery:  args.Query,
-			VersionContext: args.VersionContext,
-			UserSettings:   settings,
-			Pagination:     pagination,
-			PatternType:    searchType,
-			Limit:          maxResults(args, queryInfo),
->>>>>>> 92d282d5
+			Limit:             maxResults(args, queryInfo),
 		},
 		zoekt:        search.Indexed(),
 		searcherURLs: search.SearcherURLs(),
@@ -256,7 +247,6 @@
 
 // SearchInputs contains fields we set before kicking off search.
 type SearchInputs struct {
-<<<<<<< HEAD
 	Query             query.QueryInfo       // the query, either containing and/or expressions or otherwise ordinary
 	OriginalQuery     string                // the raw string of the original search query
 	Pagination        *searchPaginationInfo // pagination information, or nil if the request is not paginated.
@@ -264,17 +254,9 @@
 	VersionContext    *string
 	SearchContextSpec *string
 	UserSettings      *schema.Settings
-=======
-	Query          query.QueryInfo       // the query, either containing and/or expressions or otherwise ordinary
-	OriginalQuery  string                // the raw string of the original search query
-	Pagination     *searchPaginationInfo // pagination information, or nil if the request is not paginated.
-	PatternType    query.SearchType
-	VersionContext *string
-	UserSettings   *schema.Settings
 
 	// Limit is the maximum number of SearchResults to send back to the user.
 	Limit int
->>>>>>> 92d282d5
 }
 
 // searchResolver is a resolver for the GraphQL type `Search`
